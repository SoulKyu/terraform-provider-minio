--- conflicted
+++ resolved
@@ -45,20 +45,12 @@
 		},
 
 		ResourcesMap: map[string]*schema.Resource{
-<<<<<<< HEAD
 			"minio_s3_bucket": resourceMinioBucket(),
 			// "minio_s3_object": resourceMinioObject(),
 			// "minio_s3_file":   resourceMinioFile(),
 			"minio_iam_group": resourceMinioIAMGroup(),
 			"minio_iam_user":  resourceMinioIAMUser(),
-=======
-			"minio_bucket": resourceMinioBucket(),
-			// "minio_object": resourceMinioObject(),
-			// "minio_file":   resourceMinioFile(),
-			"minio_iam_group":  resourceMinioIAMGroup(),
-			"minio_iam_user":   resourceMinioIAMUser(),
 			"minio_iam_policy": resourceMinioIAMPolicy(),
->>>>>>> 76043da6
 		},
 
 		ConfigureFunc: providerConfigure,
